--- conflicted
+++ resolved
@@ -4,12 +4,11 @@
 
 ![pipeline](assets/pipeline.png)
 
-<<<<<<< HEAD
 To re-use components of this work, we recommend using the associated python package:
-* 🔥 [**`faenet`**](https://github.com/vict0rsch/faenet) 
+* 🔥 [**`faenet`**](https://github.com/vict0rsch/faenet)
   * `faenet.FAENet` implements our efficient GNN model (FAENet)
   * `faenet.FrameAveraging` and `faenet.model_forward` implement (Stochastic) Frame Averaging data transforms and a utility function to average predictions over frames.
-This package contains everything you need to re-use FAENet for your specific use-case. 
+This package contains everything you need to re-use FAENet for your specific use-case.
 Additionnally, we also recommend looking at the folllowing package, which contains handy implementations to define atom embeddings and to rewire OC20 graphs:
 * ⚡ [**`phast`**](https://github.com/vict0rsch/phast), from [PhAST: Physics-Aware, Scalable, and Task-specific GNNs for Accelerated Catalyst Design](https://arxiv.org/abs/2211.12020)
   * `phast.PhysEmbedding` that allows one to create an embedding vector from atomic numbers that is the concatenation of:
@@ -21,23 +20,6 @@
     * `one_supernode_per_graph` replaces all tag 0 atoms with a single new atom
     * `one_supernode_per_atom_type` replaces all tag 0 atoms of a given element with its own super node*
 
-=======
-To re-use components in this work, we recommend using one of the following 2 derived packages
-
-* [**`phast`**](https://github.com/vict0rsch/phast), from [PhAST: Physics-Aware, Scalable, and Task-specific GNNs for Accelerated Catalyst Design](https://arxiv.org/abs/2211.12020)
-  * `phast.PhysEmbedding` that allows one to create an embedding vector from atomic numbers that is the concatenation of:
-    * A learned embedding for the atom's group
-    * A learned embedding for the atom's period
-    * A fixed or learned embedding from a set of known physical properties, as reported by `mendeleev`
-    * In the case of the OC20 dataset, a learned embedding for the atom's `tag` (adsorbate, catalyst surface or catalyst sub-surface)
-  * Tag-based graph rewiring strategies for the OC20 dataset:
-    * `remove_tag0_nodes` deletes all nodes in the graph associated with a tag 0 and recomputes edges
-    * `one_supernode_per_graph` replaces all tag 0 atoms with a single new atom
-    * `one_supernode_per_atom_type` replaces all tag 0 atoms of a given element with its own super node*
-* [**`faenet`**](https://github.com/vict0rsch/faenet) to reuse direct components from the FAENet paper:
-  * `faenet.FAENet` implements our efficient GNN model
-  * `faenet.FrameAveraging` and `faenet.model_forward` implement (Stochastic) Frame Averaging data transforms and a utility function to average predictions over frames.
->>>>>>> f1b06d7b
 
 ## Installation
 
@@ -45,25 +27,17 @@
 # (1.a) ICML version
 $ pip install --upgrade torch==1.12.1+cu113 torchvision==0.13.1+cu113 --extra-index-url https://download.pytorch.org/whl/cu113
 $ pip install pyg-lib torch-scatter torch-sparse torch-cluster torch-spline-conv torch-geometric -f https://data.pyg.org/whl/torch-1.12.0+cu113.html
-<<<<<<< HEAD
 # (1.b) Or a more recent
 $ pip install torch==1.13.1+cu116 torchvision==0.14.1+cu116 --extra-index-url https://download.pytorch.org/whl/cu116
 $ pip install torch_geometric==2.3.0
 $ pip install pyg_lib torch_scatter torch_sparse torch_cluster torch_spline_conv -f https://data.pyg.org/whl/torch-1.13.1+cu116.html
 # (1.c) Or any compatible version of the above packages
 
-=======
-# (1.b) Or more recent
-$ pip install torch==1.13.1+cu116 torchvision==0.14.1+cu116 --extra-index-url https://download.pytorch.org/whl/cu116
-$ pip install torch_geometric==2.3.0
-$ pip install pyg_lib torch_scatter torch_sparse torch_cluster torch_spline_conv -f https://data.pyg.org/whl/torch-1.13.1+cu116.html
->>>>>>> f1b06d7b
 # (2.) Then
 $ pip install ase dive-into-graphs e3nn h5py mendeleev minydra numba orion Cython pymatgen rdkit rich scikit-learn sympy tqdm wandb tensorboard lmdb pytorch_warmup ipdb orjson
 $ git clone https://github.com/icanswim/cosmosis.git cosmosis # For the QM7X dataset
 ```
 
-<<<<<<< HEAD
 ## 🌟 To run the code 🌟
 
 ### TL;DR
@@ -71,29 +45,15 @@
 1. Update the paths where the data is stored in `configs/models/tasks/${task}.yaml`
 2. Check out flags in `ocpmodels/common/flags.py`, especially those related to Weights and Biases
 3. Run `python main.py --config=${model}-${task}-${split}` to train a model on a dataset (see below)
-=======
-## To run the code
-
-### TL;DR
-
-1. Update the data paths in `configs/models/tasks/${task}.yaml`
-2. Check out flags in `ocpmodels/common/flags.py`, especially those related to Weights and Biases
-3. Run `python main.py --config=${model}-${task}-${split}`
->>>>>>> f1b06d7b
 4. Have a look at the example `scripts/submit.sh` to run multi-GPU SLURM jobs
 
 ### Configuration
 
-<<<<<<< HEAD
 * ⚒️ Specify the base configuration to use from the command-line with **`--config=${model}-${task}-${split}`**
-=======
-* Specify the base configuration to use from the command-line with **`--config=${model}-${task}-${split}`**
->>>>>>> f1b06d7b
   * `${model}` must listed in `ocpmodels/models/*.py` and the name to use is specified by the `@registry.register_model(${model})`
   * `${task}` can be one of `{is2re, s2ef, qm7x, qm9}`
   * `${split}` is either a pre-defined split (in the case of OC20) or `all` for the `qm*` tasks
   * Examples
-<<<<<<< HEAD
     * `--config=faenet-is2re-all`, `--config=faenet-s2ef-2M`, `--config=schnet-qm7x-all` etc.
 
 * 📘 The code will load hyperparameters from `configs/models`, by subsequently merging (deep merge) resulting dictionaries:
@@ -126,7 +86,7 @@
   * `\modules`: Miscellaneous components (e.g., loss functions, evaluators, normalizers).
   * `\preprocessing`: Key data processing functions (e.g., graph rewiring, frame averaging).
 
-* 🖇 `\configs`: This directory contains hyperparameters. 
+* 🖇 `\configs`: This directory contains hyperparameters.
   * `\models`: Default model parameters.
   * `\exps`: Examples of runs that we have launched.
 
@@ -145,27 +105,7 @@
 * Run on login node of your cluster: `sbatch scripts/submit_example.sh`, making sure to replace relevant components. You can also check `scripts/submit.sh` for a more general script.
 
 To launch multiple jobs at the same time, we have used the following scripts, adapted to our Mila cluster:
-  * `python mila/launch_exp.py exp=test_models`, where the various run configs are specified in `configs/exps/test_models.yaml`. 
+  * `python mila/launch_exp.py exp=test_models`, where the various run configs are specified in `configs/exps/test_models.yaml`.
   * `python mila/sbatch.py mem=48GB cpus=4 gres=gpu:1 job_name=jmlr exp_name=jmlr/last-runs py_args=--test_ri=True --cp_data_to_tmp_dir=True --mode='train' --wandb_tags='test-run' --optim.force_coefficient=50 --config='faenet-s2ef-2M' --note='FAENet baseline' --model.regress_forces='direct'` where the run configs are specified in the folder `configs/exps/test.yaml`.
 
-❗️ Before running the scripts, make sure to (1) install the required dependencies (2) follow TL;DR instructions (3) target the right compute environement (gpu, cluster) (4) you have taken care of loggers. Also, remember that you could use the FAENet package directly to utilise the model and frame averaging directly. 
-=======
-    * `--config=faenet-is2re-all`, `--config=faenet-s2ef-all`, `--config=schnet-qm7x-all` etc.
-
-* The code will load hyperparameters from `configs/models`, by subsequently merging (deep merge) resulting dictionaries:
-
-  1. An initial `dict` is created from the *default* flag values in `ocpmodels/common/flags.py`
-  2. `tasks/${task}.yaml -> default:`
-  3. `tasks/${task}.yaml -> ${split}:`
-  4. `${model}.yaml -> default:`
-  5. `${model}.yaml -> ${task}:default:`
-  6. `${model}.yaml -> ${task}:${split}:`
-  7. Lastly, any command-line arg will override the configuration.
-
-* The default parameters for a given `${model}-${task}-${split}` reflect the results in the papers.
-* **Override any hyperparameter from the command-line** (including nested keys) `--nested.key=value`
-* The main namespaces for hyperparameters are:
-  * `--model.*` to define the model specific HPs (`num_gaussians`, `num_interactions` etc.)
-  * `--optim.*` to define the optimization's HPs (`batch_size`, `lr_initial` `max_epochs` etc.)
-  * `--dataset.*` to define data attributes (`default_val`, `${split}.src` etc.)
->>>>>>> f1b06d7b
+❗️ Before running the scripts, make sure to (1) install the required dependencies (2) follow TL;DR instructions (3) target the right compute environement (gpu, cluster) (4) you have taken care of loggers. Also, remember that you could use the FAENet package directly to utilise the model and frame averaging directly.