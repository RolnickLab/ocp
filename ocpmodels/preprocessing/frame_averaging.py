import random
from copy import deepcopy
from itertools import product
from ocpmodels.common.graph_transforms import RandomRotate

import torch
<<<<<<< HEAD
from ocpmodels.preprocessing.vn_cano_fct import VNDeepSets, VNShallowNet
import torch
from torch_geometric.nn import knn_graph


def modified_gram_schmidt(vectors):  # From Kaba et al. 2023
    v1 = vectors[:, 0]
    v1 = v1 / torch.norm(v1, dim=1, keepdim=True)
    v2 = vectors[:, 1] - torch.sum(vectors[:, 1] * v1, dim=1, keepdim=True) * v1
    v2 = v2 / torch.norm(v2, dim=1, keepdim=True)
    v3 = vectors[:, 2] - torch.sum(vectors[:, 2] * v1, dim=1, keepdim=True) * v1
    v3 = v3 - torch.sum(v3 * v2, dim=1, keepdim=True) * v2
    v3 = v3 / torch.norm(v3, dim=1, keepdim=True)
    # if any of the vectors are nan, breakpoint
    if torch.isnan(v1).any() or torch.isnan(v2).any() or torch.isnan(v3).any():
        # breakpoint()
        # Modify the original vectors, perturbate, and call again the function
        # Perturbation must only affect some of the vectors
        vectors = vectors + 1e-6 * torch.randn_like(vectors)
        return modified_gram_schmidt(vectors)

    return torch.stack([v1, v2, v3], dim=1)
=======

>>>>>>> 197dcf16


def compute_frames(eigenvec, pos, cell, fa_method="random", pos_3D=None, det_index=0):
    """Compute all frames for a given graph.

    Args:
        eigenvec (tensor): eigenvectors matrix
        pos (tensor): centered position vector
        cell (tensor): cell direction (dxd)
        fa_method (str): the Frame Averaging (FA) inspired technique
            chosen to select frames: stochastic-FA (random), deterministic-FA (det),
            Full-FA (all) or SE(3)-FA (se3).
        pos_3D: for 2D FA, pass atoms' 3rd position coordinate.

    Returns:
        list: 3D position tensors of projected representation
    """
    dim = pos.shape[1]  # to differentiate between 2D or 3D case
<<<<<<< HEAD
=======
    plus_minus_list = list(product([1, -1], repeat=dim))
    plus_minus_list = [torch.tensor(x) for x in plus_minus_list]
    all_fa_pos = []
    all_cell = []
    all_rots = []
>>>>>>> 197dcf16
    assert fa_method in {
        "all",
        "random",
        "det",
        "se3-all",
        "se3-random",
        "se3-det",
    }
    se3 = fa_method in {
        "se3-all",
        "se3-random",
        "se3-det",
    }
<<<<<<< HEAD

    vn_cell = deepcopy(cell)
    vn_pos = deepcopy(pos)

    vn_model = VNShallowNet(
        in_dim=1,  # Only positions
        out_dim=4,  # rotation (3) + translation (1)
    )

    # Compute k-nearest neighbors graph ==> Temporary
    k = 2  # Number of neighbors
    pos_tensor = vn_pos.clone().detach()
    edges = knn_graph(pos_tensor, k, batch=None, loop=False)
    # edges = torch.tensor([])

    with torch.no_grad():
        vn_rot, vn_trans = vn_model(vn_pos, edges)

    vn_rot = modified_gram_schmidt(vn_rot)

    vn_cell = vn_cell @ vn_rot
    vn_pos = vn_pos @ vn_rot
    # breakpoint()

    return [vn_pos.squeeze()], [vn_cell], [vn_rot]

    all_fa_pos = []
    all_cell = []
    all_rots = []

    plus_minus_list = list(product([1, -1], repeat=dim))
    plus_minus_list = [torch.tensor(x) for x in plus_minus_list]
=======
    fa_cell = deepcopy(cell)
>>>>>>> 197dcf16

    if fa_method == "det" or fa_method == "se3-det":
        sum_eigenvec = torch.sum(eigenvec, axis=0)
        plus_minus_list = [torch.where(sum_eigenvec >= 0, 1.0, -1.0, device=pos.device)]

    for pm in plus_minus_list:
        # Append new graph positions to list
        new_eigenvec = pm * eigenvec

        # Consider frame if it passes above check
        fa_pos = pos @ new_eigenvec

        if pos_3D is not None:
            full_eigenvec = torch.eye(3, device=eigenvec.device)
            fa_pos = torch.cat((fa_pos, pos_3D.unsqueeze(1)), dim=1)
            full_eigenvec[:2, :2] = new_eigenvec
            new_eigenvec = full_eigenvec

        if cell is not None:
            fa_cell = cell @ new_eigenvec

        # Check if determinant is 1 for SE(3) case
        if se3 and not torch.allclose(
            torch.linalg.det(new_eigenvec),
            torch.tensor(1.0, device=pos.device),
            atol=1e-03,
        ):
            continue

        all_fa_pos.append(fa_pos)
        all_cell.append(fa_cell)
        all_rots.append(new_eigenvec.unsqueeze(0))

    # Handle rare case where no R is positive orthogonal
    if all_fa_pos == []:
        all_fa_pos.append(fa_pos)
        all_cell.append(fa_cell)
        all_rots.append(new_eigenvec.unsqueeze(0))

    # Return frame(s) depending on method fa_method
    if fa_method == "all" or fa_method == "se3-all":
        return all_fa_pos, all_cell, all_rots

    elif fa_method == "det" or fa_method == "se3-det":
        return [all_fa_pos[det_index]], [all_cell[det_index]], [all_rots[det_index]]

    index = random.randint(0, len(all_fa_pos) - 1)
    return [all_fa_pos[index]], [all_cell[index]], [all_rots[index]]

<<<<<<< HEAD

# def compute_frames(eigenvec, pos, cell, fa_method="random", pos_3D=None, det_index=0):
#     """Compute all frames for a given graph.

#     Args:
#         eigenvec (tensor): eigenvectors matrix
#         pos (tensor): centered position vector
#         cell (tensor): cell direction (dxd)
#         fa_method (str): the Frame Averaging (FA) inspired technique
#             chosen to select frames: stochastic-FA (random), deterministic-FA (det),
#             Full-FA (all) or SE(3)-FA (se3).
#         pos_3D: for 2D FA, pass atoms' 3rd position coordinate.

#     Returns:
#         list: 3D position tensors of projected representation
#     """
#     dim = pos.shape[1]  # to differentiate between 2D or 3D case
#     plus_minus_list = list(product([1, -1], repeat=dim))
#     plus_minus_list = [torch.tensor(x) for x in plus_minus_list]
#     all_fa_pos = []
#     all_cell = []
#     all_rots = []
#     assert fa_method in {
#         "all",
#         "random",
#         "det",
#         "se3-all",
#         "se3-random",
#         "se3-det",
#     }
#     se3 = fa_method in {
#         "se3-all",
#         "se3-random",
#         "se3-det",
#     }
#     fa_cell = deepcopy(cell)

#     if fa_method == "det" or fa_method == "se3-det":
#         sum_eigenvec = torch.sum(eigenvec, axis=0)
#         plus_minus_list = [torch.where(sum_eigenvec >= 0, 1.0, -1.0)]

#     for pm in plus_minus_list:
#         # Append new graph positions to list
#         new_eigenvec = pm * eigenvec

#         # Consider frame if it passes above check
#         fa_pos = pos @ new_eigenvec

#         if pos_3D is not None:
#             full_eigenvec = torch.eye(3)
#             fa_pos = torch.cat((fa_pos, pos_3D.unsqueeze(1)), dim=1)
#             full_eigenvec[:2, :2] = new_eigenvec
#             new_eigenvec = full_eigenvec

#         if cell is not None:
#             fa_cell = cell @ new_eigenvec

#         # Check if determinant is 1 for SE(3) case
#         if se3 and not torch.allclose(
#             torch.linalg.det(new_eigenvec), torch.tensor(1.0), atol=1e-03
#         ):
#             continue

#         all_fa_pos.append(fa_pos)
#         all_cell.append(fa_cell)
#         all_rots.append(new_eigenvec.unsqueeze(0))

#     # Handle rare case where no R is positive orthogonal
#     if all_fa_pos == []:
#         all_fa_pos.append(fa_pos)
#         all_cell.append(fa_cell)
#         all_rots.append(new_eigenvec.unsqueeze(0))

#     # Return frame(s) depending on method fa_method
#     if fa_method == "all" or fa_method == "se3-all":
#         # import pdb; pdb.set_trace()
#         return all_fa_pos, all_cell, all_rots

#     elif fa_method == "det" or fa_method == "se3-det":
#         return [all_fa_pos[det_index]], [all_cell[det_index]], [all_rots[det_index]]

#     index = random.randint(0, len(all_fa_pos) - 1)
#     return [all_fa_pos[index]], [all_cell[index]], [all_rots[index]]
=======
>>>>>>> 197dcf16


def check_constraints(eigenval, eigenvec, dim=3):
    """Check requirements for frame averaging are satisfied

    Args:
        eigenval (tensor): eigenvalues
        eigenvec (tensor): eigenvectors
        dim (int): 2D or 3D frame averaging
    """
    # Check eigenvalues are different
    if dim == 3:
        if (eigenval[1] / eigenval[0] > 0.90) or (eigenval[2] / eigenval[1] > 0.90):
            print("Eigenvalues are quite similar")
    else:
        if eigenval[1] / eigenval[0] > 0.90:
            print("Eigenvalues are quite similar")

    # Check eigenvectors are orthonormal
    if not torch.allclose(eigenvec @ eigenvec.T, torch.eye(dim), atol=1e-03):
        print("Matrix not orthogonal")

    # Check determinant of eigenvectors is 1
    if not torch.allclose(torch.linalg.det(eigenvec), torch.tensor(1.0), atol=1e-03):
        print("Determinant is not 1")


def frame_averaging_3D(pos, cell=None, fa_method="random", check=False):
    """Computes new positions for the graph atoms using PCA

    Args:
        pos (tensor): positions of atoms in the graph
        cell (tensor): unit cell of the graph
        fa_method (str): FA method used
            (random, det, all, se3-all, se3-det, se3-random)
        check (bool): check if constraints are satisfied. Default: False.

    Returns:
        tensor: updated atom positions
        tensor: updated unit cell
        tensor: the rotation matrix used (PCA)
    """

    # Compute centroid and covariance
    pos = pos - pos.mean(dim=0, keepdim=True)
    C = torch.matmul(pos.t(), pos)

    # Eigendecomposition
    eigenval, eigenvec = torch.linalg.eigh(C)

    # Sort, if necessary
    idx = eigenval.argsort(descending=True)
    eigenvec = eigenvec[:, idx]
    eigenval = eigenval[idx]

    # Check if constraints are satisfied
    if check:
        check_constraints(eigenval, eigenvec, 3)

    # Compute fa_pos
    fa_pos, fa_cell, fa_rot = compute_frames(eigenvec, pos, cell, fa_method)

    # No need to update distances, they are preserved.

    return fa_pos, fa_cell, fa_rot


def frame_averaging_2D(pos, cell=None, fa_method="random", check=False):
    """Computes new positions for the graph atoms,
    based on a frame averaging building on PCA.

    Args:
        pos (tensor): positions of atoms in the graph
        cell (tensor): unit cell of the graph
        fa_method (str): FA method used (random, det, all, se3)
        check (bool): check if constraints are satisfied. Default: False.

    Returns:
        tensor: updated atom positions
        tensor: updated unit cell
        tensor: the rotation matrix used (PCA)
    """

    # Compute centroid and covariance
    pos_2D = pos[:, :2] - pos[:, :2].mean(dim=0, keepdim=True)
    C = torch.matmul(pos_2D.t(), pos_2D)

    # Eigendecomposition
    eigenval, eigenvec = torch.linalg.eigh(C)
    # Sort eigenvalues
    idx = eigenval.argsort(descending=True)
    eigenval = eigenval[idx]
    eigenvec = eigenvec[:, idx]

    # Check if constraints are satisfied
    if check:
        check_constraints(eigenval, eigenvec, 3)

    # Compute all frames
    fa_pos, fa_cell, fa_rot = compute_frames(
        eigenvec, pos_2D, cell, fa_method, pos[:, 2]
    )
    # No need to update distances, they are preserved.

    return fa_pos, fa_cell, fa_rot


def data_augmentation(g, d=3, *args):
    """Data augmentation where we randomly rotate each graph
    in the dataloader transform

    Args:
        g (data.Data): single graph
        d (int): dimension of the DA rotation (2D around z-axis or 3D)
        rotation (str, optional): around which axis do we rotate it.
            Defaults to 'z'.

    Returns:
        (data.Data): rotated graph
    """

    # Sampling a random rotation within [-180, 180] for all axes.
    if d == 3:
        transform = RandomRotate([-180, 180], [0, 1, 2])  # 3D
    else:
        transform = RandomRotate([-180, 180], [2])  # 2D around z-axis

    # Rotate graph
    graph_rotated, _, _ = transform(g)

    return graph_rotated<|MERGE_RESOLUTION|>--- conflicted
+++ resolved
@@ -4,32 +4,6 @@
 from ocpmodels.common.graph_transforms import RandomRotate
 
 import torch
-<<<<<<< HEAD
-from ocpmodels.preprocessing.vn_cano_fct import VNDeepSets, VNShallowNet
-import torch
-from torch_geometric.nn import knn_graph
-
-
-def modified_gram_schmidt(vectors):  # From Kaba et al. 2023
-    v1 = vectors[:, 0]
-    v1 = v1 / torch.norm(v1, dim=1, keepdim=True)
-    v2 = vectors[:, 1] - torch.sum(vectors[:, 1] * v1, dim=1, keepdim=True) * v1
-    v2 = v2 / torch.norm(v2, dim=1, keepdim=True)
-    v3 = vectors[:, 2] - torch.sum(vectors[:, 2] * v1, dim=1, keepdim=True) * v1
-    v3 = v3 - torch.sum(v3 * v2, dim=1, keepdim=True) * v2
-    v3 = v3 / torch.norm(v3, dim=1, keepdim=True)
-    # if any of the vectors are nan, breakpoint
-    if torch.isnan(v1).any() or torch.isnan(v2).any() or torch.isnan(v3).any():
-        # breakpoint()
-        # Modify the original vectors, perturbate, and call again the function
-        # Perturbation must only affect some of the vectors
-        vectors = vectors + 1e-6 * torch.randn_like(vectors)
-        return modified_gram_schmidt(vectors)
-
-    return torch.stack([v1, v2, v3], dim=1)
-=======
-
->>>>>>> 197dcf16
 
 
 def compute_frames(eigenvec, pos, cell, fa_method="random", pos_3D=None, det_index=0):
@@ -48,14 +22,11 @@
         list: 3D position tensors of projected representation
     """
     dim = pos.shape[1]  # to differentiate between 2D or 3D case
-<<<<<<< HEAD
-=======
     plus_minus_list = list(product([1, -1], repeat=dim))
     plus_minus_list = [torch.tensor(x) for x in plus_minus_list]
     all_fa_pos = []
     all_cell = []
     all_rots = []
->>>>>>> 197dcf16
     assert fa_method in {
         "all",
         "random",
@@ -69,42 +40,7 @@
         "se3-random",
         "se3-det",
     }
-<<<<<<< HEAD
-
-    vn_cell = deepcopy(cell)
-    vn_pos = deepcopy(pos)
-
-    vn_model = VNShallowNet(
-        in_dim=1,  # Only positions
-        out_dim=4,  # rotation (3) + translation (1)
-    )
-
-    # Compute k-nearest neighbors graph ==> Temporary
-    k = 2  # Number of neighbors
-    pos_tensor = vn_pos.clone().detach()
-    edges = knn_graph(pos_tensor, k, batch=None, loop=False)
-    # edges = torch.tensor([])
-
-    with torch.no_grad():
-        vn_rot, vn_trans = vn_model(vn_pos, edges)
-
-    vn_rot = modified_gram_schmidt(vn_rot)
-
-    vn_cell = vn_cell @ vn_rot
-    vn_pos = vn_pos @ vn_rot
-    # breakpoint()
-
-    return [vn_pos.squeeze()], [vn_cell], [vn_rot]
-
-    all_fa_pos = []
-    all_cell = []
-    all_rots = []
-
-    plus_minus_list = list(product([1, -1], repeat=dim))
-    plus_minus_list = [torch.tensor(x) for x in plus_minus_list]
-=======
     fa_cell = deepcopy(cell)
->>>>>>> 197dcf16
 
     if fa_method == "det" or fa_method == "se3-det":
         sum_eigenvec = torch.sum(eigenvec, axis=0)
@@ -154,93 +90,6 @@
     index = random.randint(0, len(all_fa_pos) - 1)
     return [all_fa_pos[index]], [all_cell[index]], [all_rots[index]]
 
-<<<<<<< HEAD
-
-# def compute_frames(eigenvec, pos, cell, fa_method="random", pos_3D=None, det_index=0):
-#     """Compute all frames for a given graph.
-
-#     Args:
-#         eigenvec (tensor): eigenvectors matrix
-#         pos (tensor): centered position vector
-#         cell (tensor): cell direction (dxd)
-#         fa_method (str): the Frame Averaging (FA) inspired technique
-#             chosen to select frames: stochastic-FA (random), deterministic-FA (det),
-#             Full-FA (all) or SE(3)-FA (se3).
-#         pos_3D: for 2D FA, pass atoms' 3rd position coordinate.
-
-#     Returns:
-#         list: 3D position tensors of projected representation
-#     """
-#     dim = pos.shape[1]  # to differentiate between 2D or 3D case
-#     plus_minus_list = list(product([1, -1], repeat=dim))
-#     plus_minus_list = [torch.tensor(x) for x in plus_minus_list]
-#     all_fa_pos = []
-#     all_cell = []
-#     all_rots = []
-#     assert fa_method in {
-#         "all",
-#         "random",
-#         "det",
-#         "se3-all",
-#         "se3-random",
-#         "se3-det",
-#     }
-#     se3 = fa_method in {
-#         "se3-all",
-#         "se3-random",
-#         "se3-det",
-#     }
-#     fa_cell = deepcopy(cell)
-
-#     if fa_method == "det" or fa_method == "se3-det":
-#         sum_eigenvec = torch.sum(eigenvec, axis=0)
-#         plus_minus_list = [torch.where(sum_eigenvec >= 0, 1.0, -1.0)]
-
-#     for pm in plus_minus_list:
-#         # Append new graph positions to list
-#         new_eigenvec = pm * eigenvec
-
-#         # Consider frame if it passes above check
-#         fa_pos = pos @ new_eigenvec
-
-#         if pos_3D is not None:
-#             full_eigenvec = torch.eye(3)
-#             fa_pos = torch.cat((fa_pos, pos_3D.unsqueeze(1)), dim=1)
-#             full_eigenvec[:2, :2] = new_eigenvec
-#             new_eigenvec = full_eigenvec
-
-#         if cell is not None:
-#             fa_cell = cell @ new_eigenvec
-
-#         # Check if determinant is 1 for SE(3) case
-#         if se3 and not torch.allclose(
-#             torch.linalg.det(new_eigenvec), torch.tensor(1.0), atol=1e-03
-#         ):
-#             continue
-
-#         all_fa_pos.append(fa_pos)
-#         all_cell.append(fa_cell)
-#         all_rots.append(new_eigenvec.unsqueeze(0))
-
-#     # Handle rare case where no R is positive orthogonal
-#     if all_fa_pos == []:
-#         all_fa_pos.append(fa_pos)
-#         all_cell.append(fa_cell)
-#         all_rots.append(new_eigenvec.unsqueeze(0))
-
-#     # Return frame(s) depending on method fa_method
-#     if fa_method == "all" or fa_method == "se3-all":
-#         # import pdb; pdb.set_trace()
-#         return all_fa_pos, all_cell, all_rots
-
-#     elif fa_method == "det" or fa_method == "se3-det":
-#         return [all_fa_pos[det_index]], [all_cell[det_index]], [all_rots[det_index]]
-
-#     index = random.randint(0, len(all_fa_pos) - 1)
-#     return [all_fa_pos[index]], [all_cell[index]], [all_rots[index]]
-=======
->>>>>>> 197dcf16
-
 
 def check_constraints(eigenval, eigenvec, dim=3):
     """Check requirements for frame averaging are satisfied
