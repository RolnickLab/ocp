--- conflicted
+++ resolved
@@ -4,40 +4,23 @@
 from typing import Dict, Optional
 
 import torch
-<<<<<<< HEAD
+import torch.nn.functional as F
 from torch import nn
 from torch.nn import Embedding, Linear
+from torch_geometric.utils import dropout_edge
 from torch_geometric.nn import MessagePassing, radius_graph
 from torch_geometric.nn.norm import GraphNorm
-=======
-import torch.nn.functional as F
-from e3nn.o3 import spherical_harmonics
-from torch import nn
-from torch.nn import Embedding, Linear
-from torch_geometric.nn import MessagePassing, TransformerConv, radius_graph
-from torch_geometric.nn.norm import GraphNorm
-from torch_geometric.utils import dropout_edge
->>>>>>> f1b06d7b
 from torch_scatter import scatter
 
 from ocpmodels.common.registry import registry
 from ocpmodels.models.base_model import BaseModel
-<<<<<<< HEAD
-from ocpmodels.modules.phys_embeddings import PhysEmbedding
 from ocpmodels.models.force_decoder import ForceDecoder
 from ocpmodels.models.utils.activations import swish
+from ocpmodels.modules.phys_embeddings import PhysEmbedding
 from ocpmodels.common.utils import get_pbc_distances, conditional_grad
-=======
-from ocpmodels.models.force_decoder import ForceDecoder
-from ocpmodels.models.utils.activations import swish
-from ocpmodels.models.utils.attention_model import TransfoAttConv
-from ocpmodels.models.utils.pos_encodings import PositionalEncoding
-from ocpmodels.modules.phys_embeddings import PhysEmbedding
-from ocpmodels.modules.pooling import Graclus, Hierarchical_Pooling
 
 NUM_CLUSTERS = 20
 NUM_POOLING_LAYERS = 1
->>>>>>> f1b06d7b
 
 
 class GaussianSmearing(nn.Module):
@@ -290,38 +273,6 @@
             )
             h = self.act(self.lin_up(h))  # upscale node rep.
 
-<<<<<<< HEAD
-=======
-        elif self.mp_type == "att":
-            h = self.lin_geom(h, edge_index, edge_attr=e)
-            if self.graph_norm:
-                h = self.act(self.graph_norm(h))
-            h = F.dropout(
-                h, p=self.dropout_lin, training=self.training or self.deup_inference
-            )
-            h = self.act(self.lin_h(h))
-
-        elif self.mp_type == "base_with_att":
-            h = self.lin_geom(h, edge_index, edge_attr=e)  # propagate is inside
-            if self.graph_norm:
-                h = self.act(self.graph_norm(h))
-            h = F.dropout(
-                h, p=self.dropout_lin, training=self.training or self.deup_inference
-            )
-            h = self.act(self.lin_h(h))
-
-        elif self.mp_type == "local_env":
-            chi = self.propagate(edge_index, x=h, W=e, local_env=True)
-            h = self.propagate(edge_index, x=h, W=e)  # propagate
-            h = h + chi
-            if self.graph_norm:
-                h = self.act(self.graph_norm(h))
-            h = F.dropout(
-                h, p=self.dropout_lin, training=self.training or self.deup_inference
-            )
-            h = h = self.act(self.lin_h(h))
-
->>>>>>> f1b06d7b
         elif self.mp_type == "updown_local_env":
             h = self.act(self.lin_down(h))
             chi = self.propagate(edge_index, x=h, W=e, local_env=True)
@@ -366,14 +317,7 @@
 
 
 class OutputBlock(nn.Module):
-<<<<<<< HEAD
-    """Output block for the GNN
-        Computes graph-level or node-level predictions from final node embeddings"""
-
-    def __init__(self, energy_head, hidden_channels, act):
-=======
     def __init__(self, energy_head, hidden_channels, act, dropout_lin):
->>>>>>> f1b06d7b
         super().__init__()
         self.energy_head = energy_head
         self.act = act
@@ -422,6 +366,7 @@
         out = scatter(h, batch, dim=0, reduce="add")
 
         return out
+
 
 @registry.register_model("faenet")
 class FAENet(BaseModel):
@@ -451,7 +396,6 @@
             (default: :obj:`4`)
         num_gaussians (int): The number of gaussians :math:`\mu` to encode distance info.
             (default: :obj:`50`)
-<<<<<<< HEAD
         num_filters (int): The size of convolutional filters.
             (default: :obj:`128`)
         second_layer_MLP (bool): Use 2-layers MLP at the end of the Embedding block.
@@ -498,7 +442,7 @@
         regress_forces: Optional[str] = None,
         force_decoder_type: Optional[str] = "mlp",
         force_decoder_model_config: Optional[dict] = {"hidden_channels": 128},
-        **kwargs
+        **kwargs,
     ):
         super(FAENet, self).__init__()
 
@@ -524,6 +468,11 @@
         self.tag_hidden_channels = tag_hidden_channels
         self.use_pbc = use_pbc
 
+        self.dropout_edge = float(kwargs.get("dropout_edge") or 0)
+        self.dropout_lin = float(kwargs.get("dropout_lin") or 0)
+        self.dropout_lowest_layer = kwargs.get("dropout_lowest_layer", "output") or ""
+        self.first_trainable_layer = kwargs.get("first_trainable_layer", "") or ""
+
         if not isinstance(self.regress_forces, str):
             assert self.regress_forces is False or self.regress_forces is None, (
                 "regress_forces must be a string "
@@ -533,52 +482,6 @@
 
         if self.mp_type == "simple":
             self.num_filters = self.hidden_channels
-=======
-        second_layer_MLP (bool): use 2-layers MLP at the end of the Embedding block.
-        skip_co (str): add a skip connection between each interaction block and
-            energy-head. ("add", False, "concat", "concat_atom")
-        edge_embed_type (str, in {'rij','all_rij','sh', 'all'}): input feature
-            of the edge embedding block.
-        edge_embed_hidden (int): size of edge representation.
-            could be num_filters or hidden_channels.
-        mp_type (str, in {'base', 'simple', 'updownscale', 'att', 'base_with_att', 'local_env'
-            'updownscale_base', 'updownscale', 'updown_local_env', 'sfarinet'}}):
-            specificies the MP of the interaction block.
-        graph_norm (bool): whether to apply batch norm after every linear layer.
-        complex_mp (bool): whether to add a second layer MLP at the end of each Interaction
-        force_decoder_model_config (dict): config of the force decoder model.
-            keys: "model_type", "hidden_channels", "num_layers", "num_heads",
-        force_decoder_type (str): type of the force decoder model.
-            (options: "mlp", "simple", "res", "res_updown")
-        dropout_lin (float): dropout rate for linear layers.
-        dropout_edge (float): dropout rate for edges.
-        dropout_lowest_layer (str): The first layer to apply dropout to. All subsequent
-            layers will have the same dropout rate. Can be `inter-{i}` or `output`.
-            Defaults to `output` if none is provided.
-        first_trainable_layer (str): lowest layer to NOT freeze. All previous layers will be frozen.
-            Can be ``, `embed`, `inter-{i}`, `output`, or `dropout`. If it is `` then no layer is frozen.
-            If it is `dropout` then it will be set to the layer before `dropout_lowest_layer`.
-            Defaults to ``.
-    """
-
-    def __init__(self, **kwargs):
-        super().__init__()
-
-        self.cutoff = kwargs["cutoff"]
-        self.energy_head = kwargs["energy_head"]
-        self.regress_forces = kwargs["regress_forces"]
-        self.use_pbc = kwargs["use_pbc"]
-        self.max_num_neighbors = kwargs["max_num_neighbors"]
-        self.edge_embed_type = kwargs["edge_embed_type"]
-        self.skip_co = kwargs["skip_co"]
-        self.dropout_edge = float(kwargs.get("dropout_edge") or 0)
-        self.dropout_lin = float(kwargs.get("dropout_lin") or 0)
-        self.dropout_lowest_layer = kwargs.get("dropout_lowest_layer", "output") or ""
-        self.first_trainable_layer = kwargs.get("first_trainable_layer", "") or ""
-
-        if kwargs["mp_type"] == "sfarinet":
-            kwargs["num_filters"] = kwargs["hidden_channels"]
->>>>>>> f1b06d7b
 
         self.act = (
             (getattr(nn.functional, self.act) if self.act != "swish" else swish)
@@ -613,13 +516,6 @@
                     self.hidden_channels,
                     self.num_filters,
                     self.act,
-<<<<<<< HEAD
-                    self.mp_type,
-                    self.complex_mp,
-                    self.graph_norm,
-                )
-                for _ in range(self.num_interactions)
-=======
                     kwargs["mp_type"],
                     kwargs["complex_mp"],
                     kwargs["att_heads"],
@@ -635,16 +531,12 @@
                     and (i >= int(self.dropout_lowest_layer.split("-")[-1]))
                     else 0,
                 )
-                for i in range(kwargs["num_interactions"])
->>>>>>> f1b06d7b
+                for _ in range(kwargs["num_interactions"])
             ]
         )
 
         # Output block
         self.output_block = OutputBlock(
-<<<<<<< HEAD
-            self.energy_head, self.hidden_channels, self.act
-=======
             self.energy_head,
             kwargs["hidden_channels"],
             self.act,
@@ -654,7 +546,6 @@
                 or "output" in self.dropout_lowest_layer
             )
             else 0,
->>>>>>> f1b06d7b
         )
 
         # Energy head
@@ -682,10 +573,6 @@
                 self.hidden_channels,
             )
 
-<<<<<<< HEAD
-    # FAENet's forward pass in done in BaseModel, inherited here.
-    # It uses forces_forward() and energy_forward() defined below.
-=======
         self.freeze(self.first_trainable_layer)
         print()
 
@@ -748,11 +635,10 @@
 
         print("⛄️ Freezing output block")
         self.freeze_layer(self.output_block)
->>>>>>> f1b06d7b
 
     @conditional_grad(torch.enable_grad())
     def forces_forward(self, preds):
-        """ Predicts forces for 3D atomic systems.
+        """Predicts forces for 3D atomic systems.
         Can be utilised to predict any atom-level property.
 
         Args:
@@ -765,17 +651,13 @@
             return self.decoder(preds["hidden_state"])
 
     @conditional_grad(torch.enable_grad())
-<<<<<<< HEAD
-    def energy_forward(self, data):
-        """ Predicts any graph-level properties (e.g. energy) for 3D atomic systems.
+    def energy_forward(self, data, q=None):
+        """Predicts any graph-level properties (e.g. energy) for 3D atomic systems.
         Args:
-            data (data.Batch): Batch of graphs datapoints. 
+            data (data.Batch): Batch of graphs datapoints.
         Returns:
             dict: predicted properties for each graph (e.g. energy)
         """
-=======
-    def energy_forward(self, data, q=None):
->>>>>>> f1b06d7b
         # Rewire the graph
         z = data.atomic_numbers.long()
         pos = data.pos
@@ -871,14 +753,9 @@
                 energy_skip_co.append(h)
                 h = self.act(self.mlp_skip_co(torch.cat(energy_skip_co, dim=1)))
 
-<<<<<<< HEAD
-        # Embedding block
-        h, e = self.embed_block(z, rel_pos, edge_attr, data.tags)
-=======
             # Compute a graph density estimate for deup
             if "output" in self.first_trainable_layer:
                 q = h.clone().detach()
->>>>>>> f1b06d7b
 
         else:
             h = q
@@ -893,15 +770,11 @@
         elif self.skip_co == "add":
             energy = sum(energy_skip_co)
 
-<<<<<<< HEAD
-        preds = {"energy": energy, "hidden_state": h}
-=======
         preds = {
             "energy": energy,
             "pooling_loss": pooling_loss,
             "hidden_state": h,
             "q": q,
         }
->>>>>>> f1b06d7b
 
         return preds