--- conflicted
+++ resolved
@@ -39,15 +39,7 @@
 from ocpmodels.common.registry import registry
 from ocpmodels.common.timer import Times
 from ocpmodels.common.utils import JOB_ID, get_commit_hash, save_checkpoint, resolve
-<<<<<<< HEAD
-from ocpmodels.datasets.data_transforms import (
-    FrameAveraging,
-    UntrainedCanonicalisation,
-    get_transforms,
-)
-=======
 from ocpmodels.datasets.data_transforms import get_transforms, get_learnable_model, BaseTrainableCanonicalisation, BaseUntrainableCanonicalisation
->>>>>>> 197dcf16
 from ocpmodels.modules.evaluator import Evaluator
 from ocpmodels.modules.exponential_moving_average import (
     ExponentialMovingAverage,
@@ -1069,27 +1061,7 @@
         # Rotate graph
         batch_rotated, rot, inv_rot = transform(deepcopy(batch))
         assert not torch.allclose(batch.pos, batch_rotated.pos, atol=1e-05)
-<<<<<<< HEAD
-
-        # Recompute fa-pos for batch_rotated
-        if hasattr(batch, "fa_pos"):
-            delattr(batch_rotated, "fa_pos")  # delete it otherwise can't iterate
-            delattr(batch_rotated, "fa_cell")  # delete it otherwise can't iterate
-            delattr(batch_rotated, "fa_rot")  # delete it otherwise can't iterate
-
-            g_list = batch_rotated.to_data_list()
-            fa_transform = FrameAveraging(
-                self.config["frame_averaging"], self.config["fa_method"]
-            )
-            for g in g_list:
-                g = fa_transform(g)
-            batch_rotated = Batch.from_data_list(g_list)
-            if hasattr(batch, "neighbors"):
-                batch_rotated.neighbors = batch.neighbors
-
-=======
         
->>>>>>> 197dcf16
         # Recompute cano-pos for batch_rotated
         if hasattr(batch, "cano_pos"):
             delattr(batch_rotated, "cano_pos")
