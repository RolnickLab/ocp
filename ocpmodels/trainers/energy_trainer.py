--- conflicted
+++ resolved
@@ -308,6 +308,27 @@
                                     results_file="predictions",
                                     disable_tqdm=False,
                                 )
+
+                        if self.is_hpo:
+                            progress = {
+                                "steps": current_step,
+                                "epochs": current_epoch,
+                                "act_lr": self.optimizer.param_groups[0]["lr"],
+                            }
+                            # checkpointing must be before reporter
+                            # report metrics to tune
+                            tune_reporter(
+                                iters=progress,
+                                train_metrics={
+                                    k: self.metrics[k]["metric"]
+                                    for k in self.metrics
+                                },
+                                val_metrics={
+                                    k: val_metrics[k]["metric"]
+                                    for k in val_metrics
+                                },
+                                test_metrics=None,
+                            )
                     else:
                         self.save(current_epoch, current_step, self.metrics)
 
@@ -321,54 +342,6 @@
 
             torch.cuda.empty_cache()
 
-<<<<<<< HEAD
-=======
-            if self.val_loader is not None:
-                val_metrics = self.validate(split="val", epoch=epoch)
-                current_step = (epoch + 1) * len(self.train_loader)
-                if not self.update_lr_on_step:
-                    self.scheduler.step(val_metrics[primary_metric]["metric"])
-                if (
-                    val_metrics[self.evaluator.task_primary_metric[self.name]][
-                        "metric"
-                    ]
-                    < self.best_val_mae
-                ):
-                    self.best_val_mae = val_metrics[
-                        self.evaluator.task_primary_metric[self.name]
-                    ]["metric"]
-                    self.save(epoch + 1, current_step, val_metrics)
-                    if self.test_loader is not None:
-                        self.predict(
-                            self.test_loader,
-                            results_file="predictions",
-                            disable_tqdm=False,
-                        )
-                if self.is_hpo:
-                    progress = {
-                        "steps": current_step,
-                        "epochs": epoch + 1,
-                        "act_lr": self.optimizer.param_groups[0]["lr"],
-                    }
-                    # checkpointing must be before reporter
-                    # report metrics to tune
-                    tune_reporter(
-                        iters=progress,
-                        train_metrics={
-                            k: self.metrics[k]["metric"] for k in self.metrics
-                        },
-                        val_metrics={
-                            k: val_metrics[k]["metric"] for k in val_metrics
-                        },
-                        test_metrics=None,
-                    )
-            else:
-                if not self.update_lr_on_step:
-                    self.scheduler.step()
-                current_step = (epoch + 1) * len(self.train_loader)
-                self.save(epoch + 1, current_step, self.metrics)
-
->>>>>>> 6eade01e
         self.train_dataset.close_db()
         if "val_dataset" in self.config:
             self.val_dataset.close_db()
