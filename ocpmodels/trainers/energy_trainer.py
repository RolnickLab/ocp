"""
Copyright (c) Facebook, Inc. and its affiliates.

This source code is licensed under the MIT license found in the
LICENSE file in the root directory of this source tree.
"""

import logging
import os
import time

import torch
import torch_geometric
from tqdm import tqdm

from ocpmodels.common import distutils
from ocpmodels.common.registry import registry
from ocpmodels.trainers.base_trainer import BaseTrainer


@registry.register_trainer("energy")
class EnergyTrainer(BaseTrainer):
    """
    Trainer class for the Initial Structure to Relaxed Energy (IS2RE) task.

    .. note::

        Examples of configurations for task, model, dataset and optimizer
        can be found in `configs/ocp_is2re <https://github.com/Open-Catalyst-Project/baselines/tree/master/configs/ocp_is2re/>`_. # noqa: E501


    Args:
        task (dict): Task configuration.
        model (dict): Model configuration.
        dataset (dict): Dataset configuration. The dataset needs to be a
            SinglePointLMDB dataset.
        optimizer (dict): Optimizer configuration.
        identifier (str): Experiment identifier that is appended to log directory.
        run_dir (str, optional): Path to the run directory where logs are to be saved.
            (default: :obj:`None`)
        is_debug (bool, optional): Run in debug mode.
            (default: :obj:`False`)
        is_hpo (bool, optional): Run hyperparameter optimization with Ray Tune.
            (default: :obj:`False`)
        print_every (int, optional): Frequency of printing logs.
            (default: :obj:`100`)
        seed (int, optional): Random number seed.
            (default: :obj:`None`)
        logger (str, optional): Type of logger to be used.
            (default: :obj:`tensorboard`)
        local_rank (int, optional): Local rank of the process, only applicable
            for distributed training. (default: :obj:`0`)
        amp (bool, optional): Run using automatic mixed precision.
            (default: :obj:`False`)
        slurm (dict): Slurm configuration. Currently just for keeping track.
            (default: :obj:`{}`)
    """

    def __init__(
        self,
        task,
        model_attributes,
        dataset,
        optimizer,
        identifier,
        normalizer=None,
        frame_averaging=None,
        timestamp_id=None,
        run_dir=None,
        is_debug=False,
        is_hpo=False,
        print_every=100,
        seed=None,
        logger="tensorboard",
        local_rank=0,
        amp=False,
        cpu=False,
        slurm={},
        new_gnn=True,
        data_split=None,
        test_rotation_invariance=False,
        choice_fa=None,
        note="",
        wandb_tag=None,
    ):
        super().__init__(
            task=task,
            model_attributes=model_attributes,
            dataset=dataset,
            optimizer=optimizer,
            identifier=identifier,
            normalizer=normalizer,
            timestamp_id=timestamp_id,
            run_dir=run_dir,
            is_debug=is_debug,
            is_hpo=is_hpo,
            print_every=print_every,
            seed=seed,
            logger=logger,
            local_rank=local_rank,
            amp=amp,
            cpu=cpu,
            name="is2re",
            slurm=slurm,
            new_gnn=new_gnn,
            data_split=data_split,
            note=note,
            frame_averaging=frame_averaging,
            test_rotation_invariance=test_rotation_invariance,
<<<<<<< HEAD
            choice_fa=choice_fa,
=======
            wandb_tag=wandb_tag,
>>>>>>> fcaca252
        )

    def load_task(self):
        logging.info(f"Loading dataset: {self.config['task']['dataset']}")
        self.num_targets = 1

    @torch.no_grad()
    def predict(self, loader, per_image=True, results_file=None, disable_tqdm=False):
        if distutils.is_master() and not disable_tqdm:
            logging.info("Predicting on test.")
        assert isinstance(
            loader,
            (
                torch.utils.data.dataloader.DataLoader,
                torch_geometric.data.Batch,
            ),
        )
        rank = distutils.get_rank()

        if isinstance(loader, torch_geometric.data.Batch):
            loader = [[loader]]

        self.model.eval()
        if self.ema:
            self.ema.store()
            self.ema.copy_to()

        if self.normalizers is not None and "target" in self.normalizers:
            self.normalizers["target"].to(self.device)
        predictions = {"id": [], "energy": []}

        for i, batch in tqdm(
            enumerate(loader),
            total=len(loader),
            position=rank,
            desc="device {}".format(rank),
            disable=disable_tqdm,
        ):
            with torch.cuda.amp.autocast(enabled=self.scaler is not None):
                out, _ = self._forward(batch)

            if self.normalizers is not None and "target" in self.normalizers:
                out["energy"] = self.normalizers["target"].denorm(out["energy"])

            if per_image:
                predictions["id"].extend([str(i) for i in batch[0].sid.tolist()])
                predictions["energy"].extend(out["energy"].tolist())
            else:
                predictions["energy"] = out["energy"].detach()
                return predictions

        self.save_results(predictions, results_file, keys=["energy"])

        if self.ema:
            self.ema.restore()

        return predictions

    def train(self, disable_eval_tqdm=False):
        eval_every = self.config["optim"].get("eval_every", len(self.train_loader))
        self.config["cmd"]["print_every"] = eval_every  # Temporary
        primary_metric = self.config["task"].get(
            "primary_metric", self.evaluator.task_primary_metric[self.name]
        )
        self.best_val_mae = 1e9

        # Calculate start_epoch from step instead of loading the epoch number
        # to prevent inconsistencies due to different batch size in checkpoint.
        start_epoch = self.step // len(self.train_loader)
        start_time = time.time()
        print("---Beginning of Training---")

        for epoch_int in range(start_epoch, self.config["optim"]["max_epochs"]):
            self.train_sampler.set_epoch(epoch_int)
            skip_steps = self.step % len(self.train_loader)
            train_loader_iter = iter(self.train_loader)
            print("Epoch: ", epoch_int)
            if epoch_int == 1 and self.logger is not None:
                self.logger.log({"Epoch time": time.time() - start_time})

            for i in range(skip_steps, len(self.train_loader)):
                self.epoch = epoch_int + (i + 1) / len(self.train_loader)
                self.step = epoch_int * len(self.train_loader) + i + 1
                self.model.train()

                # Get a batch.
                batch = next(train_loader_iter)

                # Forward, loss, backward.
                with torch.cuda.amp.autocast(enabled=self.scaler is not None):
                    out, pooling_loss = self._forward(batch)
                    loss = self._compute_loss(out, batch)
                    if pooling_loss is not None:
                        loss += pooling_loss
                loss = self.scaler.scale(loss) if self.scaler else loss
                self._backward(loss)
                scale = self.scaler.get_scale() if self.scaler else 1.0

                # Compute metrics.
                self.metrics = self._compute_metrics(
                    out,
                    batch,
                    self.evaluator,
                    metrics={},
                )
                self.metrics = self.evaluator.update(
                    "loss", loss.item() / scale, self.metrics
                )

                # Log metrics.
                self._log_metrics()

                # Evaluate on val set after every `eval_every` iterations.
                if self.step % eval_every == 0:
                    self.save(
                        checkpoint_file=f"checkpoint-{str(self.step).zfill(6)}.pt",
                        training_state=True,
                    )

                    if self.val_loader is not None:
                        val_metrics = self.validate(
                            split="val",
                            disable_tqdm=disable_eval_tqdm,
                        )
                        if (
                            val_metrics[self.evaluator.task_primary_metric[self.name]][
                                "metric"
                            ]
                            < self.best_val_mae
                        ):
                            self.best_val_mae = val_metrics[
                                self.evaluator.task_primary_metric[self.name]
                            ]["metric"]
                            self.save(
                                metrics=val_metrics,
                                checkpoint_file="best_checkpoint.pt",
                                training_state=False,
                            )
                            if self.test_loader is not None:
                                self.predict(
                                    self.test_loader,
                                    results_file="predictions",
                                    disable_tqdm=False,
                                )

                        if self.is_hpo:
                            self.hpo_update(
                                self.epoch,
                                self.step,
                                self.metrics,
                                val_metrics,
                            )

                if self.scheduler.scheduler_type == "ReduceLROnPlateau":
                    if self.step % eval_every == 0:
                        self.scheduler.step(
                            metrics=val_metrics[primary_metric]["metric"],
                        )
                else:
                    self.scheduler.step()

            torch.cuda.empty_cache()

        # Time model
        if self.logger is not None:
            start_time = time.time()
            # batch = next(iter(self.train_loader))
            self._forward(batch)
            self.logger.log({"Batch time": time.time() - start_time})

        # Load current best checkpoint
        if self.config["optim"]["max_epochs"] > 2:
            checkpoint_path = os.path.join(
                self.config["cmd"]["checkpoint_dir"], "best_checkpoint.pt"
            )
            self.load_checkpoint(checkpoint_path=checkpoint_path)
            logging.info(
                "Checking models are identical:"
                + str(list(self.model.parameters())[0].data.view(-1)[:20]),
            )

        # Check rotation invariance
        if self.test_rotation_invariance:
            energy_diff_z, energy_diff, pos_diff_z = self._test_rotation_invariance()
            if self.logger:
                self.logger.log({"2D_ri": energy_diff_z})
                self.logger.log({"3D_ri": energy_diff})
                self.logger.log({"2D_pos_ri": pos_diff_z})

        # Evaluate current model on all 4 validation splits
        self.eval_all_val_splits()

        # Close datasets
        self.train_dataset.close_db()
        if "val_dataset" in self.config:
            self.val_dataset.close_db()
        if "test_dataset" in self.config:
            self.test_dataset.close_db()

    def _forward(self, batch_list):

        if self.frame_averaging and (
            self.choice_fa == "full" or self.choice_fa == "e3-full"
        ):
            original_pos = batch_list[0].pos  # optional?
            y_all, p_all = [], []
            for i in range(len(batch_list[0].fa_pos)):
                batch_list[0].pos = batch_list[0].fa_pos[i]
                y, p = self.model(batch_list)
                y_all.append(y)
                p_all.append(p)
            batch_list[0].pos = original_pos  # TODO: optional?
            output = sum(y_all) / len(y_all)
            try:
                pooling_loss = sum(p) / len(p)
            except TypeError:
                pooling_loss = None
        else:
            output, pooling_loss = self.model(batch_list)

        if output.shape[-1] == 1:
            output = output.view(-1)

        return {
            "energy": output,
        }, pooling_loss

    def _compute_loss(self, out, batch_list):
        energy_target = torch.cat(
            [batch.y_relaxed.to(self.device) for batch in batch_list], dim=0
        )

        if self.normalizer.get("normalize_labels", False):
            target_normed = self.normalizers["target"].norm(energy_target)
        else:
            target_normed = energy_target

        loss = self.loss_fn["energy"](out["energy"], target_normed)
        return loss

    def _compute_metrics(self, out, batch_list, evaluator, metrics={}):
        energy_target = torch.cat(
            [batch.y_relaxed.to(self.device) for batch in batch_list], dim=0
        )

        if self.normalizer.get("normalize_labels", False):
            out["energy"] = self.normalizers["target"].denorm(out["energy"])

        metrics = evaluator.eval(
            out,
            {"energy": energy_target},
            prev_metrics=metrics,
        )

        return metrics

    def _log_metrics(self):
        log_dict = {k: self.metrics[k]["metric"] for k in self.metrics}
        log_dict.update(
            {
                "lr": self.scheduler.get_lr(),
                "epoch": self.epoch,
                "step": self.step,
            }
        )
        if (
            self.step % self.config["cmd"]["print_every"] == 0
            and distutils.is_master()
            and not self.is_hpo
        ):
            log_str = ["{}: {:.2e}".format(k, v) for k, v in log_dict.items()]
            print(", ".join(log_str))
            self.metrics = {}

        if self.logger is not None:
            self.logger.log(
                log_dict,
                step=self.step,
                split="train",
            )

    @torch.no_grad()
    def _test_rotation_invariance(self):
        """Test the rotation invariance property of models

        Returns:
            (tensor, tensor, tensor): metrics to measure RI
            difference in energy pred. / pos. between G and rotated G
        """

        self.model.eval()
        energy_diff = torch.zeros(1, device=self.device)
        energy_diff_z = torch.zeros(1, device=self.device)

        # TODO: define 10k val_loader instead

        for i, batch in enumerate(self.val_loader):

            # Pass it through the model.
            energies1, _ = self._forward(batch)

            # Rotate graph and compute prediction
            batch_rotated = self.rotate_graph(batch, rotation="z")
            energies2, _ = self._forward([batch_rotated])

            # Difference in predictions
            energy_diff_z += torch.abs(energies1["energy"] - energies2["energy"]).sum()

            # Diff in positions -- could remove model prediction
            pos_diff_z = 0
            if hasattr(batch[0], "fa_pos"):
                for pos1, pos2 in zip(batch[0].fa_pos, batch_rotated.fa_pos):
                    pos_diff_z += pos1 - pos2
                pos_diff_z = pos_diff_z.sum()

            # 3D Rotation
            batch_rotated = self.rotate_graph(batch)
            energies2, _ = self._forward([batch_rotated])
            energy_diff += torch.abs(energies1["energy"] - energies2["energy"]).sum()

            if i == 100:
                break

        # Aggregate the results
        batch_size = len(batch[0].natoms)
        energy_diff_z = energy_diff_z / (i * batch_size)
        energy_diff = energy_diff / (i * batch_size)

        return energy_diff_z, energy_diff, pos_diff_z<|MERGE_RESOLUTION|>--- conflicted
+++ resolved
@@ -107,11 +107,8 @@
             note=note,
             frame_averaging=frame_averaging,
             test_rotation_invariance=test_rotation_invariance,
-<<<<<<< HEAD
             choice_fa=choice_fa,
-=======
             wandb_tag=wandb_tag,
->>>>>>> fcaca252
         )
 
     def load_task(self):
