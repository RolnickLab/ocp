"""
Copyright (c) Facebook, Inc. and its affiliates.

This source code is licensed under the MIT license found in the
LICENSE file in the root directory of this source tree.
"""
import logging
import os
from abc import ABC, abstractmethod

import torch
import wandb
from torch.utils.tensorboard import SummaryWriter

from ocpmodels.common.registry import registry
<<<<<<< HEAD
=======
import os
from pathlib import Path
>>>>>>> a015ddaf


class Logger(ABC):
    """Generic class to interface with various logging modules, e.g. wandb,
    tensorboard, etc.
    """

    def __init__(self, config):
        self.config = config

    @abstractmethod
    def watch(self, model):
        """
        Monitor parameters and gradients.
        """
        pass

    def log(self, update_dict, step=None, split=""):
        """
        Log some values.
        """
        if split != "":
            new_dict = {}
            for key in update_dict:
                new_dict["{}/{}".format(split, key)] = update_dict[key]
            update_dict = new_dict
        return update_dict

    @abstractmethod
    def log_plots(self, plots):
        pass

    @abstractmethod
    def mark_preempting(self):
        pass


@registry.register_logger("wandb")
class WandBLogger(Logger):
    def __init__(self, config):
        super().__init__(config)
        project = (
            self.config["logger"].get("project", None)
            if isinstance(self.config["logger"], dict)
            else None
        )

        wandb_id = ""
        slurm_jobid = os.environ.get("SLURM_JOB_ID")
        if slurm_jobid:
            wandb_id += f"{slurm_jobid}-"
        wandb_id += self.config["cmd"]["timestamp_id"] + "-" + config["model"]

        wandb.init(
            config=self.config,
            id=wandb_id,
            name=self.config["cmd"]["identifier"],
            dir=self.config["cmd"]["logs_dir"],
            project=project,
            resume="allow",
            notes=self.config["note"],
        )

        sbatch_files = list(Path(self.config["run_dir"]).glob("sbatch_script*.sh"))
        if len(sbatch_files) == 1:
            wandb.save(str(sbatch_files[0]))

        with open(Path(self.config["run_dir"] / "wandb_url.txt"), "w") as f:
            f.write(wandb.run.get_url())

    def watch(self, model):
        wandb.watch(model)

    def log(self, update_dict, step=None, split=""):
        if step is not None:
            update_dict = super().log(update_dict, step, split)
            wandb.log(update_dict, step=int(step))
        else:
            update_dict = super().log(update_dict, split=split)
            wandb.log(update_dict)

    def log_plots(self, plots, caption=""):
        assert isinstance(plots, list)
        plots = [wandb.Image(x, caption=caption) for x in plots]
        wandb.log({"data": plots})

    def mark_preempting(self):
        wandb.mark_preempting()


@registry.register_logger("tensorboard")
class TensorboardLogger(Logger):
    def __init__(self, config):
        super().__init__(config)
        self.writer = SummaryWriter(self.config["cmd"]["logs_dir"])

    # TODO: add a model hook for watching gradients.
    def watch(self, model):
        logging.warning("Model gradient logging to tensorboard not yet supported.")
        return False

    def log(self, update_dict, step=None, split=""):
        update_dict = super().log(update_dict, step, split)
        for key in update_dict:
            if torch.is_tensor(update_dict[key]):
                self.writer.add_scalar(key, update_dict[key].item(), step)
            else:
                assert isinstance(update_dict[key], int) or isinstance(
                    update_dict[key], float
                )
                self.writer.add_scalar(key, update_dict[key], step)

    def mark_preempting(self):
        pass

    def log_plots(self, plots):
        pass<|MERGE_RESOLUTION|>--- conflicted
+++ resolved
@@ -13,11 +13,7 @@
 from torch.utils.tensorboard import SummaryWriter
 
 from ocpmodels.common.registry import registry
-<<<<<<< HEAD
-=======
-import os
 from pathlib import Path
->>>>>>> a015ddaf
 
 
 class Logger(ABC):
