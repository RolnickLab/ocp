--- conflicted
+++ resolved
@@ -5,11 +5,8 @@
   gres: gpu:1
   time: 30:00
   partition: long
-<<<<<<< HEAD
   # code_loc: /home/mila/s/schmidtv/ocp-project/ocp-drlab
   # env: ocp-a100
-=======
->>>>>>> e126c67b
 
 default:
   wandb_project: ocp-4
