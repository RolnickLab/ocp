# more epochs, larger batch size, explore fanet: larger model & skip-co & mlp_rij
job:
  mem: 48GB
<<<<<<< HEAD
  cpus: 4
  gres: gpu:1
  time: 24:00:00
  partition: long
  code_loc: /home/mila/s/schmidtv/ocp-project/run-repos/ocp-1
  env: ocp-a100
=======
  cpus: 8
  gres: gpu:rtx8000:1
  time: 8:00:00
  partition: long
>>>>>>> a4139281

default:
  wandb_project: ocp-qm
  mode: train
  test_ri: true
  wandb_tags: qm9
  phys_hidden_channels: 0
  phys_embeds: False
  energy_head: False
  pg_hidden_channels: 0
  tag_hidden_channels: 0
  frame_averaging: ""
  cp_data_to_tmpdir: true
  optim:
    batch_size: 64
    warmup_steps: 3000
    lr_initial: 0.0002
    # parameters EMA
    ema_decay: 0.999
    # exp. decay to 0.01 * lr_initial in 1000000 steps
    decay_steps: max_steps
    decay_rate: 0.05 # at the end of training, lr is decay_rate*lr_initial
    # max_epochs = ref_steps[3e6] / (n_train[110 000] / ref_batch_size[32])
    max_epochs: -1
    max_steps: 3000000
  note:
    model: name, num_gaussians, hidden_channels, num_filters, num_interactions, phys_embeds, pg_hidden_channels, phys_hidden_channels
    optim: batch_size, lr_initial
    _root_: frame_averaging, fa_frames

runs:
<<<<<<< HEAD
  - config: dpp-qm9-all
    note: DimeNet++ qm9 baseline
    # https://github.com/gasteigerjo/dimenet/blob/fd36d381a2b31721da0cbf879b2d0c0a166fa76b/config.yaml
    model:
      cutoff: 5.0
      num_before_skip: 1
      num_after_skip: 2
      num_blocks: 6
      int_emb_size: 128
    optim:
      batch_size: 32
      warmup_steps: 1000
      lr_initial: 0.001
      # parameters EMA
      ema_decay: 0.999
      # exp. decay to 0.01 * lr_initial in 1000000 steps
      decay_steps: 1000000
      decay_rate: 0.01
      # max_epochs = ref_steps[3e6] / (n_train[110 000] / ref_batch_size[32])

  - config: schnet-qm9-all
    model:
      hidden_channels: 128
      num_gaussians: 20
      num_filters: 128
      num_interactions: 3
      cutoff: 5.0

  - config: schnet-qm9-all
    model:
      hidden_channels: 128
      num_gaussians: 100
      num_filters: 128
      num_interactions: 3
      cutoff: 5.0
    optim:
      lr_initial: 0.001

  - config: schnet-qm9-all
    model:
      hidden_channels: 128
      num_gaussians: 100
      num_filters: 128
      num_interactions: 6
      cutoff: 5.0
=======
  # - config: dpp-qm9-all
  #   note: DimeNet++ qm9 baseline
  #   # https://github.com/gasteigerjo/dimenet/blob/fd36d381a2b31721da0cbf879b2d0c0a166fa76b/config.yaml

  - config: schnet-qm9-all
    note: SchNet qm9 baseline 100 num_gaussians 6 interactions
>>>>>>> a4139281
<|MERGE_RESOLUTION|>--- conflicted
+++ resolved
@@ -1,19 +1,12 @@
 # more epochs, larger batch size, explore fanet: larger model & skip-co & mlp_rij
 job:
   mem: 48GB
-<<<<<<< HEAD
   cpus: 4
   gres: gpu:1
   time: 24:00:00
   partition: long
   code_loc: /home/mila/s/schmidtv/ocp-project/run-repos/ocp-1
   env: ocp-a100
-=======
-  cpus: 8
-  gres: gpu:rtx8000:1
-  time: 8:00:00
-  partition: long
->>>>>>> a4139281
 
 default:
   wandb_project: ocp-qm
@@ -45,7 +38,6 @@
     _root_: frame_averaging, fa_frames
 
 runs:
-<<<<<<< HEAD
   - config: dpp-qm9-all
     note: DimeNet++ qm9 baseline
     # https://github.com/gasteigerjo/dimenet/blob/fd36d381a2b31721da0cbf879b2d0c0a166fa76b/config.yaml
@@ -90,12 +82,4 @@
       num_gaussians: 100
       num_filters: 128
       num_interactions: 6
-      cutoff: 5.0
-=======
-  # - config: dpp-qm9-all
-  #   note: DimeNet++ qm9 baseline
-  #   # https://github.com/gasteigerjo/dimenet/blob/fd36d381a2b31721da0cbf879b2d0c0a166fa76b/config.yaml
-
-  - config: schnet-qm9-all
-    note: SchNet qm9 baseline 100 num_gaussians 6 interactions
->>>>>>> a4139281
+      cutoff: 5.0